/*
Copyright 2018 The Skaffold Authors

Licensed under the Apache License, Version 2.0 (the "License");
you may not use this file except in compliance with the License.
You may obtain a copy of the License at

    http://www.apache.org/licenses/LICENSE-2.0

Unless required by applicable law or agreed to in writing, software
distributed under the License is distributed on an "AS IS" BASIS,
WITHOUT WARRANTIES OR CONDITIONS OF ANY KIND, either express or implied.
See the License for the specific language governing permissions and
limitations under the License.
*/

package constants

import (
	"fmt"
	"runtime"

	"github.com/sirupsen/logrus"
)

const (
	// DefaultLogLevel is the default global verbosity
	DefaultLogLevel = logrus.WarnLevel

	// DefaultDockerfilePath is the dockerfile path is given relative to the
	// context directory
	DefaultDockerfilePath = "Dockerfile"

	DefaultDevTagStrategy = TagStrategySha256
	DefaultRunTagStrategy = TagStrategyGitCommit

	// TagStrategySha256 uses the checksum of the built artifact as the tag
	TagStrategySha256    = "sha256"
	TagStrategyGitCommit = "gitCommit"

	DefaultMinikubeContext         = "minikube"
	DefaultDockerForDesktopContext = "docker-for-desktop"
	GCSBucketSuffix                = "_cloudbuild"

	HelmOverridesFilename = "skaffold-overrides.yaml"

	DefaultKustomizationPath = "."

<<<<<<< HEAD
	DefaultKanikoImage             = "gcr.io/kaniko-project/executor:v0.2.0@sha256:bebe80bb97950d88b8d8eab315a58e0bc50307135cf25147d7e0b8f3db50a84a"
	DefaultKanikoSecretName        = "kaniko-secret"
	DefaultKanikoTimeout           = "20m"
	DefaultKanikoContainerName     = "kaniko"
	DefaultKanikoEmptyDirName      = "kaniko-emptydir"
	DefaultKanikoEmptyDirMountPath = "/kaniko/buildcontext"

	DefaultAlpineImage = "alpine"
=======
	DefaultKanikoImage      = "gcr.io/kaniko-project/executor:v0.4.0@sha256:0bbaa4859eec9796d32ab45e6c1627562dbc7796e40450295b9604cd3f4197af"
	DefaultKanikoSecretName = "kaniko-secret"
	DefaultKanikoTimeout    = "20m"
>>>>>>> b809bd57

	UpdateCheckEnvironmentVariable = "SKAFFOLD_UPDATE_CHECK"

	DefaultCloudBuildDockerImage = "gcr.io/cloud-builders/docker"
)

var DefaultKubectlManifests = []string{"k8s/*.yaml"}

var LatestDownloadURL = fmt.Sprintf("https://storage.googleapis.com/skaffold/releases/latest/skaffold-%s-%s", runtime.GOOS, runtime.GOARCH)

var Labels = struct {
	TagPolicy        string
	Deployer         string
	Builder          string
	DockerAPIVersion string
	DefaultLabels    map[string]string
}{
	DefaultLabels: map[string]string{
		"deployed-with": "skaffold",
	},
	TagPolicy:        "skaffold-tag-policy",
	Deployer:         "skaffold-deployer",
	Builder:          "skaffold-builder",
	DockerAPIVersion: "docker-api-version",
}<|MERGE_RESOLUTION|>--- conflicted
+++ resolved
@@ -46,8 +46,7 @@
 
 	DefaultKustomizationPath = "."
 
-<<<<<<< HEAD
-	DefaultKanikoImage             = "gcr.io/kaniko-project/executor:v0.2.0@sha256:bebe80bb97950d88b8d8eab315a58e0bc50307135cf25147d7e0b8f3db50a84a"
+	DefaultKanikoImage             = "gcr.io/kaniko-project/executor:v0.4.0@sha256:0bbaa4859eec9796d32ab45e6c1627562dbc7796e40450295b9604cd3f4197af"
 	DefaultKanikoSecretName        = "kaniko-secret"
 	DefaultKanikoTimeout           = "20m"
 	DefaultKanikoContainerName     = "kaniko"
@@ -55,11 +54,6 @@
 	DefaultKanikoEmptyDirMountPath = "/kaniko/buildcontext"
 
 	DefaultAlpineImage = "alpine"
-=======
-	DefaultKanikoImage      = "gcr.io/kaniko-project/executor:v0.4.0@sha256:0bbaa4859eec9796d32ab45e6c1627562dbc7796e40450295b9604cd3f4197af"
-	DefaultKanikoSecretName = "kaniko-secret"
-	DefaultKanikoTimeout    = "20m"
->>>>>>> b809bd57
 
 	UpdateCheckEnvironmentVariable = "SKAFFOLD_UPDATE_CHECK"
 
