--- conflicted
+++ resolved
@@ -73,22 +73,10 @@
 	// authentication functions for different Identity service versions.
 	ReauthFunc func() error
 
-<<<<<<< HEAD
-	// Throwaway determines whether if this client is a throw-away client. It's a copy of user's provider client
-	// with the token and reauth func zeroed. Such client can be used to perform reauthorization.
-	Throwaway bool
-
-	// Context is the context passed to the HTTP request.
-	Context context.Context
-
-	// mut is a mutex for the client. It protects read and write access to client attributes such as getting
-	// and setting the TokenID.
-=======
 	// IsThrowaway determines whether if this client is a throw-away client. It's a copy of user's provider client
 	// with the token and reauth func zeroed. Such client can be used to perform reauthorization.
 	IsThrowaway bool
 
->>>>>>> cdffdadf
 	mut *sync.RWMutex
 
 	// reauthmut is a mutex for reauthentication it attempts to ensure that only one reauthentication
@@ -109,11 +97,7 @@
 // AuthenticatedHeaders returns a map of HTTP headers that are common for all
 // authenticated service requests. Blocks if Reauthenticate is in progress.
 func (client *ProviderClient) AuthenticatedHeaders() (m map[string]string) {
-<<<<<<< HEAD
-	if client.IsThrowaway() {
-=======
 	if client.IsThrowaway {
->>>>>>> cdffdadf
 		return
 	}
 	if client.reauthmut != nil {
@@ -196,42 +180,6 @@
 	return nil
 }
 
-<<<<<<< HEAD
-// CopyTokenFrom safely copies the token from another ProviderClient into the
-// this one.
-func (client *ProviderClient) CopyTokenFrom(other *ProviderClient) {
-	if client.mut != nil {
-		client.mut.Lock()
-		defer client.mut.Unlock()
-	}
-	if other.mut != nil && other.mut != client.mut {
-		other.mut.RLock()
-		defer other.mut.RUnlock()
-	}
-	client.TokenID = other.TokenID
-	client.authResult = other.authResult
-}
-
-// IsThrowaway safely reads the value of the client Throwaway field.
-func (client *ProviderClient) IsThrowaway() bool {
-	if client.reauthmut != nil {
-		client.reauthmut.RLock()
-		defer client.reauthmut.RUnlock()
-	}
-	return client.Throwaway
-}
-
-// SetThrowaway safely sets the value of the client Throwaway field.
-func (client *ProviderClient) SetThrowaway(v bool) {
-	if client.reauthmut != nil {
-		client.reauthmut.Lock()
-		defer client.reauthmut.Unlock()
-	}
-	client.Throwaway = v
-}
-
-=======
->>>>>>> cdffdadf
 // Reauthenticate calls client.ReauthFunc in a thread-safe way. If this is
 // called because of a 401 response, the caller may pass the previous token. In
 // this case, the reauthentication can be skipped if another thread has already
@@ -256,12 +204,9 @@
 		return err
 	}
 	client.reauthmut.Unlock()
-<<<<<<< HEAD
-=======
 
 	client.mut.Lock()
 	defer client.mut.Unlock()
->>>>>>> cdffdadf
 
 	client.reauthmut.Lock()
 	client.reauthmut.reauthing = true
