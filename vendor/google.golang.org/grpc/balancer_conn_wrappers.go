--- conflicted
+++ resolved
@@ -88,11 +88,7 @@
 	cc               *ClientConn
 	balancer         balancer.Balancer
 	stateChangeQueue *scStateUpdateBuffer
-<<<<<<< HEAD
-	ccUpdateCh       chan *balancer.ClientConnState
-=======
 	resolverUpdateCh chan *resolver.State
->>>>>>> cdffdadf
 	done             chan struct{}
 
 	mu       sync.Mutex
@@ -103,11 +99,7 @@
 	ccb := &ccBalancerWrapper{
 		cc:               cc,
 		stateChangeQueue: newSCStateUpdateBuffer(),
-<<<<<<< HEAD
-		ccUpdateCh:       make(chan *balancer.ClientConnState, 1),
-=======
 		resolverUpdateCh: make(chan *resolver.State, 1),
->>>>>>> cdffdadf
 		done:             make(chan struct{}),
 		subConns:         make(map[*acBalancerWrapper]struct{}),
 	}
@@ -134,11 +126,7 @@
 			} else {
 				ccb.balancer.HandleSubConnStateChange(t.sc, t.state)
 			}
-<<<<<<< HEAD
-		case s := <-ccb.ccUpdateCh:
-=======
 		case s := <-ccb.resolverUpdateCh:
->>>>>>> cdffdadf
 			select {
 			case <-ccb.done:
 				ccb.balancer.Close()
@@ -146,15 +134,9 @@
 			default:
 			}
 			if ub, ok := ccb.balancer.(balancer.V2Balancer); ok {
-<<<<<<< HEAD
-				ub.UpdateClientConnState(*s)
-			} else {
-				ccb.balancer.HandleResolvedAddrs(s.ResolverState.Addresses, nil)
-=======
 				ub.UpdateResolverState(*s)
 			} else {
 				ccb.balancer.HandleResolvedAddrs(s.Addresses, nil)
->>>>>>> cdffdadf
 			}
 		case <-ccb.done:
 		}
@@ -198,16 +180,9 @@
 	})
 }
 
-<<<<<<< HEAD
-func (ccb *ccBalancerWrapper) updateClientConnState(ccs *balancer.ClientConnState) {
-	if ccb.cc.curBalancerName != grpclbName {
-		// Filter any grpclb addresses since we don't have the grpclb balancer.
-		s := ccs.ResolverState
-=======
 func (ccb *ccBalancerWrapper) updateResolverState(s resolver.State) {
 	if ccb.cc.curBalancerName != grpclbName {
 		// Filter any grpclb addresses since we don't have the grpclb balancer.
->>>>>>> cdffdadf
 		for i := 0; i < len(s.Addresses); {
 			if s.Addresses[i].Type == resolver.GRPCLB {
 				copy(s.Addresses[i:], s.Addresses[i+1:])
@@ -221,11 +196,7 @@
 	case <-ccb.ccUpdateCh:
 	default:
 	}
-<<<<<<< HEAD
-	ccb.ccUpdateCh <- ccs
-=======
 	ccb.resolverUpdateCh <- &s
->>>>>>> cdffdadf
 }
 
 func (ccb *ccBalancerWrapper) NewSubConn(addrs []resolver.Address, opts balancer.NewSubConnOptions) (balancer.SubConn, error) {
